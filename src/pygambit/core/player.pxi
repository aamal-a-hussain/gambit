--- conflicted
+++ resolved
@@ -53,10 +53,7 @@
 
     def __len__(self):
         return self.player.deref().NumStrategies()
-<<<<<<< HEAD
-=======
-
->>>>>>> 4713f1a6
+
     def __getitem__(self, st):
         if not isinstance(st, int):
             return Collection.__getitem__(self, st)
@@ -150,7 +147,6 @@
             self.player.deref().SetLabel(value.encode('ascii'))
 
     property number:
-<<<<<<< HEAD
         """Returns the number of the player in its Game.
         Players are numbered starting with 0.
         """
@@ -161,14 +157,6 @@
         """Returns `True` if the player is the chance player."""
         def __get__(self):
             return self.player.deref().IsChance() != 0
-=======
-        def __get__(self) -> int:
-            return self.player.deref().GetNumber() - 1
-
-    property is_chance:
-        def __get__(self) -> bool:
-            return self.player.deref().IsChance()
->>>>>>> 4713f1a6
 
     property strategies:
         """Returns the set of strategies belonging to the player."""
