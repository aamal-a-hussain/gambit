#
# This file is part of Gambit
# Copyright (c) 1994-2022, The Gambit Project (http://www.gambit-project.org)
#
# FILE: src/python/gambit/lib/node.pxi
# Cython wrapper for nodes
#
# This program is free software; you can redistribute it and/or modify
# it under the terms of the GNU General Public License as published by
# the Free Software Foundation; either version 2 of the License, or
# (at your option) any later version.
#
# This program is distributed in the hope that it will be useful,
# but WITHOUT ANY WARRANTY; without even the implied warranty of
# MERCHANTABILITY or FITNESS FOR A PARTICULAR PURPOSE.  See the
# GNU General Public License for more details.
#
# You should have received a copy of the GNU General Public License
# along with this program; if not, write to the Free Software
# Foundation, Inc., 59 Temple Place - Suite 330, Boston, MA 02111-1307, USA.
#

cdef class Children(Collection):
    """Represents the collection of direct children of a node."""
    cdef c_GameNode parent

    def __len__(self):
        return self.parent.deref().NumChildren()

    def __getitem__(self, i):
        if not isinstance(i, int):
            return Collection.__getitem__(self, i)
        cdef Node n
        n = Node()
        n.node = self.parent.deref().GetChild(i+1)
        return n


cdef class Node:
    """Represents a node in a :py:class:`Game`."""
    cdef c_GameNode node

    def __repr__(self) -> str:
        return (
            f"<Node [{self.node.deref().GetNumber()}] '{self.label}' "
            f"in game '{self.game.title}'>"
        )

<<<<<<< HEAD
    def __richcmp__(Node self, other, whichop) -> bool:
=======
    def __richcmp__(self, other, whichop) -> bool:
>>>>>>> 4713f1a6
        if isinstance(other, Node):
            if whichop == 2:
                return self.node.deref() == (<Node>other).node.deref()
            elif whichop == 3:
                return self.node.deref() != (<Node>other).node.deref()
            else:
                raise NotImplementedError
        else:
            if whichop == 2:
                return False
            elif whichop == 3:
                return True
            else:
                raise NotImplementedError

    def __hash__(self) -> long:
        return long(<long>self.node.deref())

    def is_successor_of(self, node: Node) -> bool:
        return self.node.deref().IsSuccessorOf((<Node>node).node)

<<<<<<< HEAD
=======
    def is_subgame_root(self) -> bool:
        return self.node.deref().IsSubgameRoot()

>>>>>>> 4713f1a6
    def append_move(self, player, actions=None):
        cdef Infoset i
        if len(self.children) > 0:
            raise UndefinedOperationError("append_move can only be applied at a terminal node")
        if isinstance(player, Player):
            if actions is None:
                raise UndefinedOperationError("append_move with a Player requires actions to be specified")
            if actions < 1:
                raise UndefinedOperationError("append_move requires actions >= 1")
            if player.game != self.game:
                raise MismatchError("append_move can only be applied between objects of the same game")
            i = Infoset()
            i.infoset = self.node.deref().AppendMove((<Player>player).player, actions)
            return i
        elif isinstance(player, Infoset):
            if actions is not None:
                raise UndefinedOperationError("append_move with an Infoset cannot specify number of actions")
            if player.game != self.game:
                raise MismatchError("append_move can only be applied between objects of the same game")
            i = Infoset()
            i.infoset = self.node.deref().AppendMove((<Infoset>player).infoset)
            return i
        raise TypeError, "append_move accepts either a Player or Infoset to specify information"

    def insert_move(self, player, actions=None):
        cdef Infoset i
        if isinstance(player, Player):
            if actions is None:
                raise UndefinedOperationError("insert_move with a Player requires actions to be specified")
            if actions < 1:
                raise UndefinedOperationError("insert_move requires actions >= 1")
            if player.game != self.game:
                raise MismatchError("append_move can only be applied between objects of the same game")
            i = Infoset()
            i.infoset = self.node.deref().InsertMove((<Player>player).player, actions)
            return i
        elif isinstance(player, Infoset):
            if actions is not None:
                raise UndefinedOperationError("insert_move with an Infoset cannot specify number of actions")
            if player.game != self.game:
                raise MismatchError("append_move can only be applied between objects of the same game")
            i = Infoset()
            i.infoset = self.node.deref().InsertMove((<Infoset>player).infoset)
            return i
        raise TypeError, "insert_move accepts either a Player or Infoset to specify information"

    def leave_infoset(self) -> Infoset:
        """Removes this node from its information set. If this node is the only node
        in its information set, this operation has no effect.

        Returns
        -------
        Infoset
            The information set to which the node belongs after the operation.
        """
        cdef Infoset i
        i = Infoset()
        i.infoset = self.node.deref().LeaveInfoset()
        return i

    def delete_parent(self):
        self.node.deref().DeleteParent()

    def delete_tree(self):
        self.node.deref().DeleteTree()

    def copy_tree(self, node: Node):
        if node.game != self.game:
            raise MismatchError(
                f"copy_tree(): trees can only be copied within the same game"
            )
        self.node.deref().CopyTree((<Node>node).node)

    def move_tree(self, node: Node):
        if node.game != self.game:
            raise MismatchError(
                f"move_tree(): trees can only be moved within the same game"
            )
        self.node.deref().MoveTree((<Node>node).node)
 
    property label:
        def __get__(self):
            return self.node.deref().GetLabel().decode('ascii')

        def __set__(self, str value):
            self.node.deref().SetLabel(value.encode('ascii'))

    property children:
        def __get__(self):
            cdef Children c
            c = Children()
            c.parent = self.node
            return c

    property game:
        """Gets the :py:class:`Game` to which the node belongs."""
        def __get__(self) -> Game:
            cdef Game g
            g = Game()
            g.game = self.node.deref().GetGame()
            return g

    property infoset:
        def __get__(self) -> typing.Optional[Infoset]:
            cdef Infoset i
            if self.node.deref().GetInfoset() != <c_GameInfoset>NULL:
                i = Infoset()
                i.infoset = self.node.deref().GetInfoset()
                return i
            return None

        def __set__(self, infoset: Infoset):
            try:
                self.node.deref().SetInfoset((<Infoset>infoset).infoset)
            except ValueError:
                raise ValueError(
                    f"in setting infoset: node has {len(self.children)} children, but infoset has {len(infoset.actions)} actions"
                ) from None

    property player:
        def __get__(self) -> typing.Optional[Player]:
            cdef Player p
            if self.node.deref().GetPlayer() != <c_GamePlayer>NULL:
                p = Player()
                p.player = self.node.deref().GetPlayer()
                return p
            return None

    property parent:
        def __get__(self) -> typing.Optional[Node]:
            cdef Node n
            if self.node.deref().GetParent() != <c_GameNode>NULL:
                n = Node()
                n.node = self.node.deref().GetParent()
                return n
            return None
            
    property prior_action:
        def __get__(self) -> typing.Optional[Action]:
            cdef Action a
            if self.node.deref().GetPriorAction() != <c_GameAction>NULL:
                a = Action()
                a.action = self.node.deref().GetPriorAction()
                return a
            return None

    property prior_sibling:
        def __get__(self) -> typing.Optional[Node]:
            cdef Node n
            if self.node.deref().GetPriorSibling() != <c_GameNode>NULL:
                n = Node()
                n.node = self.node.deref().GetPriorSibling()
                return n
            return None

    property next_sibling:
        def __get__(self) -> typing.Optional[None]:
            cdef Node n
            if self.node.deref().GetNextSibling() != <c_GameNode>NULL:
                n = Node()
                n.node = self.node.deref().GetNextSibling()
                return n
            return None
            
    property is_terminal:
        def __get__(self) -> bool:
            return self.node.deref().IsTerminal()

    property is_subgame_root:
        """Returns `True` if the node is the root of a proper subgame.
        
        .. versionchanged:: 16.1.0
            Changed to being a property instead of a member function.
        """
        def __get__(self) -> bool:
            return self.node.deref().IsSubgameRoot()

    property outcome:
        def __get__(self) -> typing.Optional[Outcome]:
            cdef Outcome o
            if self.node.deref().GetOutcome() != <c_GameOutcome>NULL:
                o = Outcome()
                o.outcome = self.node.deref().GetOutcome()
                return o
            return None
        
        def __set__(self, outcome: typing.Optional[Outcome]):
            if outcome is None:
                self.node.deref().SetOutcome(<c_GameOutcome>NULL)
            elif isinstance(outcome, Outcome):
                self.node.deref().SetOutcome((<Outcome>outcome).outcome)
            else:
                raise TypeError(f"argument must be an Outcome or None, not '{outcome.__class__.__name__}'")
             <|MERGE_RESOLUTION|>--- conflicted
+++ resolved
@@ -46,11 +46,7 @@
             f"in game '{self.game.title}'>"
         )
 
-<<<<<<< HEAD
     def __richcmp__(Node self, other, whichop) -> bool:
-=======
-    def __richcmp__(self, other, whichop) -> bool:
->>>>>>> 4713f1a6
         if isinstance(other, Node):
             if whichop == 2:
                 return self.node.deref() == (<Node>other).node.deref()
@@ -72,12 +68,9 @@
     def is_successor_of(self, node: Node) -> bool:
         return self.node.deref().IsSuccessorOf((<Node>node).node)
 
-<<<<<<< HEAD
-=======
     def is_subgame_root(self) -> bool:
         return self.node.deref().IsSubgameRoot()
 
->>>>>>> 4713f1a6
     def append_move(self, player, actions=None):
         cdef Infoset i
         if len(self.children) > 0:
@@ -248,7 +241,7 @@
 
     property is_subgame_root:
         """Returns `True` if the node is the root of a proper subgame.
-        
+
         .. versionchanged:: 16.1.0
             Changed to being a property instead of a member function.
         """
