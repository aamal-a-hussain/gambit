from libcpp cimport bool
from cython.operator cimport dereference as deref

cdef class MixedBehavProfile(object):
    def __repr__(self):    return str(list(self))
    def __richcmp__(MixedBehavProfile self, other, whichop):
        if whichop == 0:
            return list(self) < list(other)
        elif whichop == 1:
            return list(self) <= list(other)
        elif whichop == 2:
            return list(self) == list(other)
        elif whichop == 3:
            return list(self) != list(other)
        elif whichop == 4:
            return list(self) > list(other)
        else:
            return list(self) >= list(other)

    def _resolve_index(self, index, players=True):
        # Given a string index, resolve into a player or action object.
        if players:
            try:
                # first check to see if string is referring to a player
                return self.game.players[index]
            except IndexError:
                pass

        # if no player matches, check infoset labels
        infosets = reduce(lambda x,y: x+y,
                            [ list(p.infosets) 
                              for p in self.game.players ]) 
        matches = filter(lambda x: x.label==index, infosets)
        if len(matches) == 1:
            return matches[0]
        elif len(matches) > 1:
            raise IndexError("multiple infosets matching label '%s'" % index)
        
        # if no infoset matches, check action labels
        actions = reduce(lambda x,y: x+y,
                            [ list(i.actions) 
                              for p in self.game.players
                              for i in p.infosets ])
        matches = filter(lambda x: x.label==index, actions)
        if len(matches) == 1:
            return matches[0]
        elif len(matches) == 0:
            if players:
                raise IndexError("no player, infoset or action matching label '%s'" % index)
            else:
                raise IndexError("no infoset or action matching label '%s'" % index)
        else:
            raise IndexError("multiple actions matching label '%s'" % index)

    def _setinfoset(self, index, value):
        if len(index.actions) == len(value):
            for action, val in zip(index.actions, value):
                self._setaction(action, val)
        else:
            raise ValueError("value list length must be %s, not %s" %
                             (len(index.actions), len(value)))

    def _setplayer(self, index, value):
        if len(index.infosets) == len(value):
            for infoset, val in zip(index.infosets, value):
                self._setinfoset(infoset, val)
        else:
            raise ValueError("value list length must be %s, not %s" %
                             (len(index.actions), len(value)))

    def __getitem__(self, index):
        if isinstance(index, int):
            return self._getprob(index+1)
        elif isinstance(index, Action):
            return self._getaction(index)
        elif isinstance(index, Infoset):
            class MixedBehavInfoset(object):
                def __init__(self, profile, infoset):
                    self.profile = profile
                    self.infoset = infoset
                def __eq__(self, other):
                    return list(self) == list(other)
                def __len__(self):
                    return len(self.infoset.actions)
                def __repr__(self):
                    return str(list(self.profile[self.infoset]))
                def __getitem__(self, index):
                    return self.profile[self.infoset.actions[index]]
                def __setitem__(self, index, value):
                    self.profile[self.infoset.actions[index]] = value
            return MixedBehavInfoset(self, index)
        elif isinstance(index, Player):
            class MixedBehav(object):
                def __init__(self, profile, player):
                    self.profile = profile
                    self.player = player
                def __eq__(self, other):
                    return list(self) == list(other)
                def __len__(self):
                    return len(self.player.infosets)
                def __repr__(self):
                    return str(list(self.profile[self.player]))
                def __getitem__(self, index):
                    return self.profile[self.player.infosets[index]]
                def __setitem__(self, index, value):
                    self.profile[self.player.infosets[index]] = value
            return MixedBehav(self, index)
        elif isinstance(index, str):
            return self[self._resolve_index(index, players=True)]
        else:
            raise TypeError("profile indexes must be int, str, Player, Infoset or Action, not %s" %
                            index.__class__.__name__)

    def __setitem__(self, index, value):
        if isinstance(index, int):
            self._setprob(index+1, value)
        elif isinstance(index, Action):
            self._setaction(index, value)
        elif isinstance(index, Infoset):
            self._setinfoset(index,value)
        elif isinstance(index, Player):
            self._setplayer(index, value)
        elif isinstance(index, str):
            self[self._resolve_index(index)] = value
        else:
            raise TypeError("profile indexes must be int, str, Player, Infoset or Action, not %s" %
                            index.__class__.__name__)

    def is_defined_at(self, infoset):
        if isinstance(infoset, str):
            infoset = self._resolve_index(infoset, players=False)
            if not isinstance(infoset, Infoset):
                raise IndexError("no infoset matching label '%s'" % infoset.label)
        elif not isinstance(infoset, Infoset):
            raise TypeError("profile infoset index must be str or Infoset, not %s" %
                            infoset.__class__.__name__)
        return self._is_defined_at(infoset)

<<<<<<< HEAD
    def payoff(self, player):
        if isinstance(player, Player):
            return self._payoff(player)
        elif isinstance(player, (int, str)):
            return self.payoff(self.game.players[player])
        raise TypeError("profile payoffs index must be int, str, or Player, not %s" %
                        player.__class__.__name__)

    def belief(self, node):
        if isinstance(node, Node):
            return self._belief(node)
        elif isinstance(node, Infoset):
            return [self._belief(n) for n in node.members]
        raise TypeError("profile belief index must be Node or Infoset, not %s" %
                        node.__class__.__name__)    

    def infoset_prob(self, infoset):
        if isinstance(infoset, str):
            infoset = self._resolve_index(infoset, players=False)
            if not isinstance(infoset, Infoset):
                raise IndexError("no infoset matching label '%s'" % infoset.label)
        elif not isinstance(infoset, Infoset):
            raise TypeError("profile infoset probability index must be str or Infoset, not %s" %
                            infoset.__class__.__name__)
        return self._infoset_prob(infoset)

    def infoset_value(self, infoset):
        if isinstance(infoset, str):
            infoset = self._resolve_index(infoset, players=False)
            if not isinstance(infoset, Infoset):
                raise IndexError("no infoset matching label '%s'" % infoset.label)
        elif not isinstance(infoset, Infoset):
            raise TypeError("profile infoset value index must be str or Infoset, not %s" %
                            infoset.__class__.__name__)
        return self._infoset_value(infoset)

    def action_prob(self, action):
        if isinstance(action, str):
            action = self._resolve_index(action, players=False)
            if not isinstance(action, Action):
                raise IndexError("no action matching label '%s'" % action.label)
        elif not isinstance(action, Action):
            raise TypeError("profile action probability index must be str or Action, not %s" %
                            action.__class__.__name__)
        return self._action_prob(action)
=======
    def payoff(self, player_infoset_or_action):
        if isinstance(player_infoset_or_action, Player):
            return self._payoff(player_infoset_or_action)
        elif isinstance(player_infoset_or_action, Infoset):
            return self._infoset_payoff(player_infoset_or_action)
        elif isinstance(player_infoset_or_action, Action):
            return self._action_payoff(player_infoset_or_action)
        elif isinstance(player_infoset_or_action, str):
            try:
                return self.payoff(self.game.players[player_infoset_or_action])
            except IndexError:
                infoset_or_action = self._resolve_index(player_infoset_or_action, players=False)
                if isinstance(infoset_or_action, Infoset):
                    return self._infoset_payoff(infoset_or_action)
                elif isinstance(infoset_or_action, Action):
                    return self._action_payoff(infoset_or_action)
                raise IndexError("no matching label '%s'" % infoset_or_action.label)
        raise TypeError("profile payoffs index must be int, str, Player, Infoset or Action, not %s" %
                        player_infoset_or_action.__class__.__name__)
>>>>>>> a3450a10

    def realiz_prob(self, infoset_or_action):
        if isinstance(infoset_or_action, Infoset):
            return self._infoset_prob(infoset_or_action)
        elif isinstance(infoset_or_action, Action):
            return self._action_prob(infoset_or_action)
        elif isinstance(infoset_or_action, str):
            infoset_or_action = infoset = self._resolve_index(infoset_or_action, players=False)
            if isinstance(infoset_or_action, Infoset):
                return self._infoset_prob(infoset_or_action)
            elif isinstance(infoset_or_action, Action):
                return self._action_prob(infoset_or_action)
        raise TypeError("profile probability index must be str, Infoset or Action, not %s" %
                        infoset_or_action.__class__.__name__)

    def regret(self, action):
        if isinstance(action, str):
            action = self._resolve_index(action, players=False)
            if not isinstance(action, Action):
                raise IndexError("no action matching label '%s'" % action.label)
        elif not isinstance(action, Action):
            raise TypeError("profile regret index must be str or Action, not %s" %
                            action.__class__.__name__)
        return self._regret(action)    

cdef class MixedBehavProfileDouble(MixedBehavProfile):
    cdef c_MixedBehavProfileDouble *profile

    def __dealloc__(self):
        del self.profile
    def __len__(self):
        return self.profile.Length()

    def _is_defined_at(self, Infoset infoset):
        return self.profile.IsDefinedAt(infoset.infoset)
    def _getprob(self, int index):
        return self.profile.getitem(index)
    def _getaction(self, Action index):
        return self.profile.getaction(index.action)
    def _setprob(self, int index, value):
        setitem_MixedBehavProfileDouble(self.profile, index, value)
    def _setaction(self, Action index, value):
        setaction_MixedBehavProfileDouble(self.profile, index.action, value)
    def _payoff(self, Player player):
        return self.profile.GetPayoff(player.player.deref().GetNumber())
    def _belief(self, Node node):
        return self.profile.GetBeliefProb(node.node)
    def _infoset_prob(self, Infoset infoset):
        return self.profile.GetRealizProb(infoset.infoset)
    def _infoset_payoff(self, Infoset infoset):
        return self.profile.GetPayoff(infoset.infoset)
    def _action_prob(self, Action action):
        return self.profile.GetActionProb(action.action)
    def _action_payoff(self, Action action):
        return self.profile.GetPayoff(action.action)
    def _regret(self, Action action):
        return self.profile.GetRegret(action.action)

    def copy(self):
        cdef MixedBehavProfileDouble behav
        behav = MixedBehavProfileDouble()
        behav.profile = new c_MixedBehavProfileDouble(deref(self.profile))
        return behav
    def as_mixed(self):
        cdef MixedStrategyProfileDouble mixed
        mixed = MixedStrategyProfileDouble()
        mixed.profile = new c_MixedStrategyProfileDouble(deref(self.profile).ToMixedProfile())
        return mixed
    def liap_value(self):
        return self.profile.GetLiapValue()

    property game:
        def __get__(self):
            cdef Game g
            g = Game()
            g.game = self.profile.GetGame()
            return g


cdef class MixedBehavProfileRational(MixedBehavProfile):
    cdef c_MixedBehavProfileRational *profile

    def __dealloc__(self):
        del self.profile
    def __len__(self):
        return self.profile.Length()

    def _is_defined_at(self, Infoset infoset):
        return self.profile.IsDefinedAt(infoset.infoset)
    def _getprob(self, int index):
        return fractions.Fraction(rat_str(self.profile.getitem(index)).c_str()) 
    def _getaction(self, Action index):
        return fractions.Fraction(rat_str(self.profile.getaction(index.action)).c_str()) 
    def _setprob(self, int index, value):
        cdef char *s
        if not isinstance(value, (int, fractions.Fraction)):
            raise TypeError("rational precision profile requires int or Fraction probability, not %s" %
                            value.__class__.__name__)
        t = str(value)
        s = t
        setitem_MixedBehavProfileRational(self.profile, index, s)
    def _setaction(self, Action index, value):
        cdef char *s
        if not isinstance(value, (int, fractions.Fraction)):
            raise TypeError("rational precision profile requires int or Fraction probability, not %s" %
                            value.__class__.__name__)
        t = str(value)
        s = t
        setaction_MixedBehavProfileRational(self.profile, index.action, s)
    def _payoff(self, Player player):
        return fractions.Fraction(rat_str(self.profile.GetPayoff(player.player.deref().GetNumber())).c_str())
    def _belief(self, Node node):
        return fractions.Fraction(rat_str(self.profile.GetBeliefProb(node.node)).c_str())
    def _infoset_prob(self, Infoset infoset):
        return fractions.Fraction(rat_str(self.profile.GetRealizProb(infoset.infoset)).c_str())
    def _infoset_payoff(self, Infoset infoset):
        return fractions.Fraction(rat_str(self.profile.GetPayoff(infoset.infoset)).c_str())
    def _action_prob(self, Action action):
        return fractions.Fraction(rat_str(self.profile.GetActionProb(action.action)).c_str())
    def _action_payoff(self, Action action):
        return fractions.Fraction(rat_str(self.profile.GetPayoff(action.action)).c_str())
    def _regret(self, Action action):
        return fractions.Fraction(rat_str(self.profile.GetRegret(action.action)).c_str())
    
    def copy(self):
        cdef MixedBehavProfileRational behav
        behav = MixedBehavProfileRational()
        behav.profile = new c_MixedBehavProfileRational(deref(self.profile))
        return behav
    def as_mixed(self):
        cdef MixedStrategyProfileRational mixed
        mixed = MixedStrategyProfileRational()
        mixed.profile = new c_MixedStrategyProfileRational(deref(self.profile).ToMixedProfile())
        return mixed
    def liap_value(self):
        return fractions.Fraction(rat_str(self.profile.GetLiapValue()).c_str())

    property game:
        def __get__(self):
            cdef Game g
            g = Game()
            g.game = self.profile.GetGame()
            return g<|MERGE_RESOLUTION|>--- conflicted
+++ resolved
@@ -136,15 +136,6 @@
                             infoset.__class__.__name__)
         return self._is_defined_at(infoset)
 
-<<<<<<< HEAD
-    def payoff(self, player):
-        if isinstance(player, Player):
-            return self._payoff(player)
-        elif isinstance(player, (int, str)):
-            return self.payoff(self.game.players[player])
-        raise TypeError("profile payoffs index must be int, str, or Player, not %s" %
-                        player.__class__.__name__)
-
     def belief(self, node):
         if isinstance(node, Node):
             return self._belief(node)
@@ -152,26 +143,6 @@
             return [self._belief(n) for n in node.members]
         raise TypeError("profile belief index must be Node or Infoset, not %s" %
                         node.__class__.__name__)    
-
-    def infoset_prob(self, infoset):
-        if isinstance(infoset, str):
-            infoset = self._resolve_index(infoset, players=False)
-            if not isinstance(infoset, Infoset):
-                raise IndexError("no infoset matching label '%s'" % infoset.label)
-        elif not isinstance(infoset, Infoset):
-            raise TypeError("profile infoset probability index must be str or Infoset, not %s" %
-                            infoset.__class__.__name__)
-        return self._infoset_prob(infoset)
-
-    def infoset_value(self, infoset):
-        if isinstance(infoset, str):
-            infoset = self._resolve_index(infoset, players=False)
-            if not isinstance(infoset, Infoset):
-                raise IndexError("no infoset matching label '%s'" % infoset.label)
-        elif not isinstance(infoset, Infoset):
-            raise TypeError("profile infoset value index must be str or Infoset, not %s" %
-                            infoset.__class__.__name__)
-        return self._infoset_value(infoset)
 
     def action_prob(self, action):
         if isinstance(action, str):
@@ -182,7 +153,7 @@
             raise TypeError("profile action probability index must be str or Action, not %s" %
                             action.__class__.__name__)
         return self._action_prob(action)
-=======
+
     def payoff(self, player_infoset_or_action):
         if isinstance(player_infoset_or_action, Player):
             return self._payoff(player_infoset_or_action)
@@ -202,7 +173,6 @@
                 raise IndexError("no matching label '%s'" % infoset_or_action.label)
         raise TypeError("profile payoffs index must be int, str, Player, Infoset or Action, not %s" %
                         player_infoset_or_action.__class__.__name__)
->>>>>>> a3450a10
 
     def realiz_prob(self, infoset_or_action):
         if isinstance(infoset_or_action, Infoset):
