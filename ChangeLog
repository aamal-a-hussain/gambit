# Changelog

<<<<<<< HEAD
## [16.2.0] - unreleased

### Fixed
- `gnm_solve`/`gambit-gnm` now correctly handles the degenerate case of a game where all
  payoffs are the same (#405), and checks that the perturbation vector specified has at least
  one non-zero component (#194)
- `ipa_solve`/`gambit-ipa` ensures the use of a generic perturbation vector; this resolves a
  problem where the method could return non-Nash output (#406)
- `gambit-enumpoly` could get stuck in an infinite loop, and/or fail to report some equilibria,
  due to floating-point rounding/tolerance issues; this has been fixed on known cases (#198)
- `gambit-logit` now uses perturbations to attempt to resolve correspondences that have
  bifurcations, and instead tries always to follow a curve that has the same orientation.
  This should eliminate cases in which tracing gets stuck in a loop or reverses itself
  when encountering bifurcations (#3)

### Added
- MixedStrategyProfile and MixedBehaviorProfile objects in pygambit can now be iterated in
  various dict-like ways
- `gnm_solve`/`gambit-gnm` now exposes several parameters which control the behavior of the
  path-following procedure
- The MixedBehaviorProfile object can now be initialized on creation by a given distribution.
- `append_move`/`append_infoset` now resolves either a singleton node reference or any
  iterable set of node references
- Additional regret-related functions added to `MixedBehaviorProfile` and `MixedStrategyProfile`
  in both C++ and Python
- Some caching added to payoff/strategy value calculations in `MixedStrategyProfile`
- `gambit-simpdiv` now supports expressing output as floating-point with a specified number of
  digits (#296)
- Parameters `first_step` and `max_accel` added to `gambit_logit` for finer control of
  numerical continuation process

### Changed
- Gambit now requires a compiler that supports C++17.
- Functions to compute Nash equilibria now return a NashComputationResult object instead of a bare
  list of profiles (#190)
- `liap_solve`/`gambit-liap` has been reimplemented to scale payoffs uniformly across games,
  to always take an explicit starting point (in `liap_solve`), and to specify a regret-based
  acceptance criterion (#330)
- `simpdiv_solve`/`gambit-simpdiv` now accepts a regret-based acceptance criterion (#439)
- `simpdiv_solve` now takes an explicit starting point (#445)
- Converted test suite for mixed behavior profiles to pytest style; added parametrizations for
  test_realiz_prob; added test_martingale_property_of_node_value (#375)
- Improved test suite for mixed strategy profiles (#374)
- Test suite for pygambit moved from src/pygambit/tests/ to tests/
- Improved __repr__ methods in pygambit for game-related classes
- Further extension of test suite for mixed behavior profiles to cover new indexing and profile
  order consistency for payoff-related calculations
- Overhaul of caching in `MixedBehaviorProfile` to use maps (`std::map`)
- Creation of random mixed profiles in pygambit is done with new `Game.random_strategy_profile` and
  `Game.random_behavior_profile` methods; these accept `numpy.random.Generator` objects for
  reproducible state.
  Creation of random mixed profiles in C++ is done with new `Game::NewRandomStrategyProfile` and
  `Game::NewRandomBehaviorProfile` methods; these accept STL `Generator` objects for reproducible state.
  The Python implementation is no longer just a wrapper around the C++ one.
- Graphical interface now uses simplicial subdivision as the recommended method for finding some
  equilibria in games with more than two players, instead of Lyapunov function minimisation
=======
## [16.1.2] - unreleased

### Fixed
- Corrected an internal implementation error in `Game.reveal()` in resolving references to
  information sets and players (#453)
>>>>>>> 0f0d7a9c

## [16.1.1] - 2024-01-10

### Fixed
- In gambit-logit, if there are chance actions with zero probability, information sets may be reached
  with zero probability.  In this event, gambit-logit treats beliefs at those information sets as being
  uniform across nodes (#63)
- Corrected outdated code in `fit_fixedpoint` and `fit_empirical`, and added extended documentation
  of both methods (#1)
- Fixed bug in gambit-lp which would return non-Nash output on extensive games if the game had chance nodes
  other than the root node (#134)
- In pygambit, fixed indexing in mixed behavior and mixed strategy profiles, which could result
  in strategies or actions belonging to other players or information sets being referenced when
  indexing by string label

### Changed
- In pygambit, resolving game objects with ambiguous or duplicated labels results in a ValueError,
  instead of silently returning the first matching object found.


## [16.1.0] - 2023-11-09

### Fixed
- Fixed regression in Game.from_dict() causing the method to fail (PR #399 by AbhijeetKrishnan)
- In `gambit-logit` on extensive games, a spurious final value was being emitted on each line of the
  CSV output; this has been removed.


## [16.1.0b1] - 2023-11-06

### Added
- Implement MixedBehaviorProfile.realiz_prob to return probability node is reached under the profile.

### Fixed
- When an action at a chance node is deleted the probabilities for the remaining actions are
  normalized.

### Changed
- The gambit-enumpoly solver has been marked as "experimental" and is no longer built by default, nor
  is it available via the graphical interface.


## [16.1.0a4] - 2023-10-13

### Changed
- Empty or all-whitespace strings cannot be used to access members of games in pygambit.
- Remaining compatibility code for wxWidgets 2.x removed from graphical interface.
- Migrated to pytest for testing of pygambit.
- ValueErrors raised for mixed behavior profiles when payoff, action_value, or infoset_value are
  called with the chance player.
- Implemented Game.delete_strategy to remove a strategy from a strategic game.
- Implemented regret for mixed strategy profiles.

### Fixed
- Regret on mixed behavior profiles now implements the standard definition of regret
  (loss in expected payoff relative to best response conditional on reaching the information set).


## [16.1.0a3] - 2023-09-29

### Changed
- The `refine` and `leash` parameters to simpdiv have been made available and documented in
  pygambit.
- Repackage logit solver in src/solvers; make pygambit.nash.logit_solve available as a
  method for finding a Nash equilibrium.
- Additional game transformation operations have been moved to the Game class, and old versions
  deprecated.
- Accessing payoffs of outcomes and pure strategy profiles is now standardized to use player
  references, and accessing by index has been removed.
- Game.num_nodes has been removed in favor of Game.nodes, which returns a list of the nodes
  in the game.


## [16.1.0a2] - 2023-09-22

### Changed
- Most operations which modify games have been moved to being operations on `Game` instead of
  being operations on classes representing elements of games.  For the most part old versions
  have been retained with a deprecation warning; these old versions will be removed in 16.2.0.
- `pygambit.supports` has been introduced to organise algorithms which operates on sets
  of pure strategies or actions, such as finding undominated strategies.
- `.payoff()` on mixed strategy and mixed behavior profiles now takes either a Player or string label.
  `.infoset_value()` and `.action_value()` have been introduced to replace calling `.payoff()` on
  these objects.
- The implementation of mixed strategy profiles and mixed behavior profiles has been thoroughly rewritten
  for improved consistency in behavior across members and between the two types of profile.
- The experimental concept of a `StrategicRestriction` has been removed from `pygambit`.
  Instead, calling `restrict` on a `StrategySupportProfile` creates a deep copy of its
  game with only the strategies specified.


## [16.1.0a1] - 2023-09-14

### Changed
- Cython 3.0 is now used for pygambit.
- Documentation of the pygambit API has been moved into docstrings.
- Chance action probabilities are now enforced to sum to exactly one at an information
  set.  This is accomplished by changing the API to set probabilities for all actions
  simultaneously; it is no longer possible to assign an action probability individually.

### Added
- Documented support in Python for estimating quantal response equilibria using
  either fixed-point or empirical payoff methods

### Fixed
- Corrected reference counting for C++ Game objects which could result in objects
  never being deallocated (see #331)
- Corrected Lyapunov function minimisation returning critical points that are
  not global minima (i.e. not equilibria) (#329)
- Corrected a regression in accessing contingencies of a game in Python.
- Removed use of explicit StopIteration (a holdover from Python 2.x support).



## [16.0.2] - 2022-01-28

### Fixed
- Updated build and packaging systems for current compilers across all platforms
- Refactored Python implementation to make pygambit PyPI-installable<|MERGE_RESOLUTION|>--- conflicted
+++ resolved
@@ -1,7 +1,13 @@
 # Changelog
 
-<<<<<<< HEAD
-## [16.2.0] - unreleased
+## [16.1.2] - unreleased
+
+### Fixed
+- Corrected an internal implementation error in `Game.reveal()` in resolving references to
+  information sets and players (#453)
+
+
+## [16.2.0] - 2024-04-05
 
 ### Fixed
 - `gnm_solve`/`gambit-gnm` now correctly handles the degenerate case of a game where all
@@ -57,13 +63,6 @@
   The Python implementation is no longer just a wrapper around the C++ one.
 - Graphical interface now uses simplicial subdivision as the recommended method for finding some
   equilibria in games with more than two players, instead of Lyapunov function minimisation
-=======
-## [16.1.2] - unreleased
-
-### Fixed
-- Corrected an internal implementation error in `Game.reveal()` in resolving references to
-  information sets and players (#453)
->>>>>>> 0f0d7a9c
 
 ## [16.1.1] - 2024-01-10
 
