# Changelog

<<<<<<< HEAD
## [16.2.0a1] - unreleased

### Changed
- Functions to compute Nash equilibria now return a NashComputationResult object instead of a bare
  list of profiles (#190)
- Converted test suite for mixed behavior profiles to pytest style; added parametrizations for
  test_realiz_prob; added test_martingale_property_of_node_value (#375)
- Improved test suite for mixed strategy profiles (#374)
- Test suite for pygambit moved from src/pygambit/tests/ to tests/


## [16.1.1] - unreleased
=======
## [16.1.1] - 2024-01-10
>>>>>>> a7f07544

### Fixed
- In gambit-logit, if there are chance actions with zero probability, information sets may be reached
  with zero probability.  In this event, gambit-logit treats beliefs at those information sets as being
  uniform across nodes (#63)
- Corrected outdated code in `fit_fixedpoint` and `fit_empirical`, and added extended documentation
  of both methods (#1)
- Fixed bug in gambit-lp which would return non-Nash output on extensive games if the game had chance nodes
  other than the root node (#134)
<<<<<<< HEAD
=======
- In pygambit, fixed indexing in mixed behavior and mixed strategy profiles, which could result
  in strategies or actions belonging to other players or information sets being referenced when
  indexing by string label
>>>>>>> a7f07544

### Changed
- In pygambit, resolving game objects with ambiguous or duplicated labels results in a ValueError,
  instead of silently returning the first matching object found.


## [16.1.0] - 2023-11-09

### Fixed
- Fixed regression in Game.from_dict() causing the method to fail (PR #399 by AbhijeetKrishnan)
- In `gambit-logit` on extensive games, a spurious final value was being emitted on each line of the
  CSV output; this has been removed.


## [16.1.0b1] - 2023-11-06

### Added
- Implement MixedBehaviorProfile.realiz_prob to return probability node is reached under the profile.

### Fixed
- When an action at a chance node is deleted the probabilities for the remaining actions are 
  normalized.

### Changed
- The gambit-enumpoly solver has been marked as "experimental" and is no longer built by default, nor
  is it available via the graphical interface.


## [16.1.0a4] - 2023-10-13

### Changed
- Empty or all-whitespace strings cannot be used to access members of games in pygambit.
- Remaining compatibility code for wxWidgets 2.x removed from graphical interface.
- Migrated to pytest for testing of pygambit.
- ValueErrors raised for mixed behavior profiles when payoff, action_value, or infoset_value are
  called with the chance player.
- Implemented Game.delete_strategy to remove a strategy from a strategic game.
- Implemented regret for mixed strategy profiles.

### Fixed
- Regret on mixed behavior profiles now implements the standard definition of regret
  (loss in expected payoff relative to best response conditional on reaching the information set).


## [16.1.0a3] - 2023-09-29

### Changed
- The `refine` and `leash` parameters to simpdiv have been made available and documented in
  pygambit.
- Repackage logit solver in src/solvers; make pygambit.nash.logit_solve available as a
  method for finding a Nash equilibrium.
- Additional game transformation operations have been moved to the Game class, and old versions
  deprecated.
- Accessing payoffs of outcomes and pure strategy profiles is now standardized to use player
  references, and accessing by index has been removed.
- Game.num_nodes has been removed in favor of Game.nodes, which returns a list of the nodes
  in the game.


## [16.1.0a2] - 2023-09-22

### Changed
- Most operations which modify games have been moved to being operations on `Game` instead of
  being operations on classes representing elements of games.  For the most part old versions
  have been retained with a deprecation warning; these old versions will be removed in 16.2.0.
- `pygambit.supports` has been introduced to organise algorithms which operates on sets
  of pure strategies or actions, such as finding undominated strategies.
- `.payoff()` on mixed strategy and mixed behavior profiles now takes either a Player or string label.
  `.infoset_value()` and `.action_value()` have been introduced to replace calling `.payoff()` on
  these objects.
- The implementation of mixed strategy profiles and mixed behavior profiles has been thoroughly rewritten
  for improved consistency in behavior across members and between the two types of profile.
- The experimental concept of a `StrategicRestriction` has been removed from `pygambit`.
  Instead, calling `restrict` on a `StrategySupportProfile` creates a deep copy of its
  game with only the strategies specified.


## [16.1.0a1] - 2023-09-14

### Changed
- Cython 3.0 is now used for pygambit.
- Documentation of the pygambit API has been moved into docstrings.
- Chance action probabilities are now enforced to sum to exactly one at an information
  set.  This is accomplished by changing the API to set probabilities for all actions
  simultaneously; it is no longer possible to assign an action probability individually.

### Added
- Documented support in Python for estimating quantal response equilibria using
  either fixed-point or empirical payoff methods

### Fixed
- Corrected reference counting for C++ Game objects which could result in objects
  never being deallocated (see #331)
- Corrected Lyapunov function minimisation returning critical points that are
  not global minima (i.e. not equilibria) (#329)
- Corrected a regression in accessing contingencies of a game in Python.
- Removed use of explicit StopIteration (a holdover from Python 2.x support).

	

## [16.0.2] - 2022-01-28

### Fixed
- Updated build and packaging systems for current compilers across all platforms
- Refactored Python implementation to make pygambit PyPI-installable	<|MERGE_RESOLUTION|>--- conflicted
+++ resolved
@@ -1,6 +1,5 @@
 # Changelog
 
-<<<<<<< HEAD
 ## [16.2.0a1] - unreleased
 
 ### Changed
@@ -12,10 +11,7 @@
 - Test suite for pygambit moved from src/pygambit/tests/ to tests/
 
 
-## [16.1.1] - unreleased
-=======
 ## [16.1.1] - 2024-01-10
->>>>>>> a7f07544
 
 ### Fixed
 - In gambit-logit, if there are chance actions with zero probability, information sets may be reached
@@ -25,12 +21,9 @@
   of both methods (#1)
 - Fixed bug in gambit-lp which would return non-Nash output on extensive games if the game had chance nodes
   other than the root node (#134)
-<<<<<<< HEAD
-=======
 - In pygambit, fixed indexing in mixed behavior and mixed strategy profiles, which could result
   in strategies or actions belonging to other players or information sets being referenced when
   indexing by string label
->>>>>>> a7f07544
 
 ### Changed
 - In pygambit, resolving game objects with ambiguous or duplicated labels results in a ValueError,
